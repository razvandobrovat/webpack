--- conflicted
+++ resolved
@@ -137,15 +137,11 @@
 	// The update info
 	var hotUpdate, hotUpdateNewHash;
 
-<<<<<<< HEAD
-	function hotCheck(apply) {
-=======
 	function toModuleId(id) {
 		return (+id) + "" === id ? +id : id;
 	}
 
-	function hotCheck(apply, callback) {
->>>>>>> df4e2e4e
+	function hotCheck(apply) {
 		if(hotStatus !== "idle") throw new Error("check() is only allowed in idle status");
 		hotApplyOnUpdate = apply;
 		hotSetStatus("check");
