/*
	MIT License http://www.opensource.org/licenses/mit-license.php
	Author Tobias Koppers @sokra
*/
"use strict";

<<<<<<< HEAD
class ContextDependencyTemplateAsId {

	apply(dep, source, outputOptions, requestShortener) {
		let comment = "";
		if(outputOptions.pathinfo) comment = "/*! " + requestShortener.shorten(dep.request) + " */ ";
		if(dep.module && dep.module.dependencies && dep.module.dependencies.length > 0) {
			if(dep.valueRange) {
				if(Array.isArray(dep.replaces)) {
					for(let i = 0; i < dep.replaces.length; i++) {
						const rep = dep.replaces[i];
						source.replace(rep.range[0], rep.range[1] - 1, rep.value)
					}
=======
ContextDependencyTemplateAsId.prototype.apply = function(dep, source, outputOptions, requestShortener) {
	var comment = "";
	if(outputOptions.pathinfo) comment = "/*! " + requestShortener.shorten(dep.request) + " */ ";
	if(dep.module && dep.module.dependencies && dep.module.dependencies.length > 0) {
		if(dep.valueRange) {
			if(Array.isArray(dep.replaces)) {
				for(var i = 0; i < dep.replaces.length; i++) {
					var rep = dep.replaces[i];
					source.replace(rep.range[0], rep.range[1] - 1, rep.value);
>>>>>>> de9323f7
				}
				source.replace(dep.valueRange[1], dep.range[1] - 1, ")");
				source.replace(dep.range[0], dep.valueRange[0] - 1, "__webpack_require__(" + comment + JSON.stringify(dep.module.id) + ").resolve(" + (typeof dep.prepend === "string" ? JSON.stringify(dep.prepend) : "") + "");
			} else {
				source.replace(dep.range[0], dep.range[1] - 1, "__webpack_require__(" + comment + JSON.stringify(dep.module.id) + ").resolve");
			}
		} else {
			const content = require("./WebpackMissingModule").module(dep.request);
			source.replace(dep.range[0], dep.range[1] - 1, content);
		}
	}
}
module.exports = ContextDependencyTemplateAsId;<|MERGE_RESOLUTION|>--- conflicted
+++ resolved
@@ -4,7 +4,6 @@
 */
 "use strict";
 
-<<<<<<< HEAD
 class ContextDependencyTemplateAsId {
 
 	apply(dep, source, outputOptions, requestShortener) {
@@ -15,19 +14,8 @@
 				if(Array.isArray(dep.replaces)) {
 					for(let i = 0; i < dep.replaces.length; i++) {
 						const rep = dep.replaces[i];
-						source.replace(rep.range[0], rep.range[1] - 1, rep.value)
+						source.replace(rep.range[0], rep.range[1] - 1, rep.value);
 					}
-=======
-ContextDependencyTemplateAsId.prototype.apply = function(dep, source, outputOptions, requestShortener) {
-	var comment = "";
-	if(outputOptions.pathinfo) comment = "/*! " + requestShortener.shorten(dep.request) + " */ ";
-	if(dep.module && dep.module.dependencies && dep.module.dependencies.length > 0) {
-		if(dep.valueRange) {
-			if(Array.isArray(dep.replaces)) {
-				for(var i = 0; i < dep.replaces.length; i++) {
-					var rep = dep.replaces[i];
-					source.replace(rep.range[0], rep.range[1] - 1, rep.value);
->>>>>>> de9323f7
 				}
 				source.replace(dep.valueRange[1], dep.range[1] - 1, ")");
 				source.replace(dep.range[0], dep.valueRange[0] - 1, "__webpack_require__(" + comment + JSON.stringify(dep.module.id) + ").resolve(" + (typeof dep.prepend === "string" ? JSON.stringify(dep.prepend) : "") + "");
